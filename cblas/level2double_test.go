package cblas

import (
	"testing"

	"github.com/gonum/blas/testblas"
)

func TestDgemv(t *testing.T) {
	testblas.DgemvTest(t, blasser)
}

func TestDger(t *testing.T) {
	testblas.DgerTest(t, blasser)
}

func TestDtbmv(t *testing.T) {
	testblas.DtbmvTest(t, blasser)
}

func TestDtxmv(t *testing.T) {
	testblas.DtxmvTest(t, blasser)
}

func TestDgbmv(t *testing.T) {
	testblas.DgbmvTest(t, blasser)
}

func TestDtbsv(t *testing.T) {
	testblas.DtbsvTest(t, blasser)
}

func TestDsbmv(t *testing.T) {
	testblas.DsbmvTest(t, blasser)
}

<<<<<<< HEAD
func TestDsymv(t *testing.T) {
	testblas.DsymvTest(t, blasser)
=======
func TestDsyr(t *testing.T) {
	testblas.DsyrTest(t, blasser)
>>>>>>> 152aa735
}<|MERGE_RESOLUTION|>--- conflicted
+++ resolved
@@ -34,11 +34,10 @@
 	testblas.DsbmvTest(t, blasser)
 }
 
-<<<<<<< HEAD
+func TestDsyr(t *testing.T) {
+	testblas.DsyrTest(t, blasser)
+}
+
 func TestDsymv(t *testing.T) {
 	testblas.DsymvTest(t, blasser)
-=======
-func TestDsyr(t *testing.T) {
-	testblas.DsyrTest(t, blasser)
->>>>>>> 152aa735
 }